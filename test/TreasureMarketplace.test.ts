import hre from 'hardhat';
import {expect} from 'chai';
import {getCurrentTime, mineBlock} from './utils';

const {ethers, deployments, getNamedAccounts} = hre;
const { deploy } = deployments;

describe('TreasureMarketplace', function () {
  let marketplace: any, marketplaceBuyer: any, treasuryOracle: any;
  let magicToken: any, nft: any, erc1155: any;
  let seller: any, buyer: any, staker3: any, feeRecipient: any, deployer: any;
  let sellerSigner: any, buyerSigner: any, staker3Signer: any, feeRecipientSigner: any, deployerSigner: any;

  const TOKEN_APPROVAL_STATUS_NOT_APPROVED = 0;
  const TOKEN_APPROVAL_STATUS_ERC_721_APPROVED = 1;
  const TOKEN_APPROVAL_STATUS_ERC_1155_APPROVED = 2;

  before(async function () {
    const namedAccounts = await getNamedAccounts();
    seller = namedAccounts.staker1;
    buyer = namedAccounts.staker2;
    staker3 = namedAccounts.staker3;
    feeRecipient = namedAccounts.hacker;
    deployer = namedAccounts.deployer;

    sellerSigner = await ethers.provider.getSigner(seller);
    buyerSigner = await ethers.provider.getSigner(buyer);
    staker3Signer = await ethers.provider.getSigner(staker3);
    feeRecipientSigner = await ethers.provider.getSigner(feeRecipient);
    deployerSigner = await ethers.provider.getSigner(deployer);
  });

  beforeEach(async function () {
    const ERC20Mintable = await ethers.getContractFactory('ERC20Mintable')
    magicToken = await ERC20Mintable.deploy()
    await magicToken.deployed();

    const ERC721Mintable = await ethers.getContractFactory('ERC721Mintable')
    nft = await ERC721Mintable.deploy()
    await nft.deployed();

    const ERC1155Mintable = await ethers.getContractFactory('ERC1155Mintable')
    erc1155 = await ERC1155Mintable.deploy()
    await erc1155.deployed();

    const newOwner = deployer;
    const TreasureMarketplace = await ethers.getContractFactory('TreasureMarketplace')
    marketplace = await TreasureMarketplace.deploy()
    await marketplace.deployed();
    await marketplace.init(100, feeRecipient, magicToken.address);
  });

  describe('init', function () {
    it('init()', async function () {
      await expect(marketplace.init(100, feeRecipient, magicToken.address)).to.be.revertedWith("Initializable: contract is already initialized");
    });

    it('setFee()', async function () {
      expect(await marketplace.fee()).to.be.equal(100);
      const newFee = 1500;

      await expect(marketplace.connect(staker3Signer).setFee(newFee)).to.be.revertedWith("Ownable: caller is not the owner");

<<<<<<< HEAD
      const tooHighFee = (await marketplace.MAX_FEE()).add(1);

      await expect(marketplace.setFee(tooHighFee)).to.be.revertedWith("max fee");
=======
      await expect(marketplace.setFee(1501)).to.be.revertedWith("max fee");
>>>>>>> f011778c

      await marketplace.setFee(newFee);
      expect(await marketplace.fee()).to.be.equal(newFee);
    });

    it('setFeeRecipient()', async function () {
      expect(await marketplace.feeReceipient()).to.be.equal(feeRecipient);
      const newRecipient = seller;

      await expect(marketplace.connect(staker3Signer).setFeeRecipient(newRecipient)).to.be.revertedWith("Ownable: caller is not the owner");

      await marketplace.setFeeRecipient(newRecipient);
      expect(await marketplace.feeReceipient()).to.be.equal(newRecipient);
    });

    it('approve token', async function () {
      expect(await marketplace.tokenApprovals(nft.address)).to.equal(TOKEN_APPROVAL_STATUS_NOT_APPROVED);
      await marketplace.setTokenApprovalStatus(nft.address, TOKEN_APPROVAL_STATUS_ERC_721_APPROVED);
      expect(await marketplace.tokenApprovals(nft.address)).to.equal(TOKEN_APPROVAL_STATUS_ERC_721_APPROVED);
      // Allow to approve twice
      await marketplace.setTokenApprovalStatus(nft.address, TOKEN_APPROVAL_STATUS_ERC_721_APPROVED);
      expect(await marketplace.tokenApprovals(nft.address)).to.equal(TOKEN_APPROVAL_STATUS_ERC_721_APPROVED);
    });

    it('unapprove token', async function () {
      await marketplace.setTokenApprovalStatus(nft.address, TOKEN_APPROVAL_STATUS_ERC_721_APPROVED);
      expect(await marketplace.tokenApprovals(nft.address)).to.equal(TOKEN_APPROVAL_STATUS_ERC_721_APPROVED);
      await marketplace.setTokenApprovalStatus(nft.address, TOKEN_APPROVAL_STATUS_NOT_APPROVED);
      expect(await marketplace.tokenApprovals(nft.address)).to.equal(TOKEN_APPROVAL_STATUS_NOT_APPROVED);
      // Allow to remove twice
      await marketplace.setTokenApprovalStatus(nft.address, TOKEN_APPROVAL_STATUS_NOT_APPROVED);
      expect(await marketplace.tokenApprovals(nft.address)).to.equal(TOKEN_APPROVAL_STATUS_NOT_APPROVED);
    });

    it('pause() & unpause()', async function () {
      expect(await marketplace.paused()).to.be.false;
      await marketplace.pause();
      expect(await marketplace.paused()).to.be.true;
      await marketplace.unpause();
      expect(await marketplace.paused()).to.be.false;
    });
  })

  describe('ERC721', function () {
    describe('with NFT minted', function () {
      beforeEach(async function () {
        await nft.mint(seller);
      });

      it('createListing()', async function () {
        const tokenId = 0;
        const pricePerItem = ethers.utils.parseUnits('1', 'ether');
        const expirationTime = ethers.BigNumber.from('4102462800'); // Midnight Jan 1, 2100
        expect(await nft.ownerOf(tokenId)).to.be.equal(seller);

        await nft.connect(sellerSigner).setApprovalForAll(marketplace.address, true);

        await expect(marketplace.connect(sellerSigner).createListing(
            nft.address,
            tokenId,
            1,
            pricePerItem,
            expirationTime
        )).to.be.revertedWith("invalid nft address")

        await marketplace.setTokenApprovalStatus(nft.address, TOKEN_APPROVAL_STATUS_ERC_721_APPROVED);

        await expect(marketplace.connect(sellerSigner).createListing(
            nft.address,
            tokenId,
            1,
            0,
            expirationTime
        )).to.be.revertedWith("cannot sell for 0")

        await expect(marketplace.connect(sellerSigner).createListing(
            nft.address,
            tokenId,
            0,
            pricePerItem,
            expirationTime
        )).to.be.revertedWith("cannot list multiple ERC721")

        await expect(marketplace.connect(buyerSigner).createListing(
            nft.address,
            tokenId,
            1,
            pricePerItem,
            expirationTime
        )).to.be.revertedWith("not owning item")

        await marketplace.pause();

        await expect(marketplace.connect(sellerSigner).createListing(
            nft.address,
            tokenId,
            1,
            pricePerItem,
            expirationTime
        )).to.be.revertedWith("Pausable: paused");

        await marketplace.unpause();

        await marketplace.connect(sellerSigner).createListing(
            nft.address,
            tokenId,
            1,
            pricePerItem,
            expirationTime
        );

        const listing = await marketplace.listings(nft.address, tokenId, seller);
        expect(listing.quantity).to.be.equal(1);
        expect(listing.pricePerItem).to.be.equal(pricePerItem);
        expect(listing.expirationTime).to.be.equal(expirationTime);
      });

      describe('with listing', function () {
        const tokenId = 0;
        const pricePerItem = ethers.utils.parseUnits('1', 'ether');
        const expirationTime = ethers.BigNumber.from('4102462800'); // Midnight Jan 1, 2100

        beforeEach(async function () {
          expect(await nft.ownerOf(tokenId)).to.be.equal(seller);

          await nft.connect(sellerSigner).setApprovalForAll(marketplace.address, true);
          await marketplace.setTokenApprovalStatus(nft.address, TOKEN_APPROVAL_STATUS_ERC_721_APPROVED);
          await marketplace.connect(sellerSigner).createListing(
              nft.address,
              tokenId,
              1,
              pricePerItem,
              expirationTime
          );
        });

        it('updateListing()', async function () {
          const newPricePerItem = pricePerItem.div(2);
          const newExpirationTime = (await getCurrentTime()) + 500;

          await marketplace.pause();

          await expect(marketplace.connect(sellerSigner).updateListing(
              nft.address,
              tokenId,
              1,
              newPricePerItem,
              newExpirationTime
          )).to.be.revertedWith("Pausable: paused");

          await marketplace.unpause();

          await expect(marketplace.connect(sellerSigner).updateListing(
              nft.address,
              tokenId,
              1,
              pricePerItem.add(1),
              newExpirationTime
          )).to.be.revertedWith("Cannot increase price")

          await marketplace.connect(sellerSigner).updateListing(
              nft.address,
              tokenId,
              1,
              newPricePerItem,
              newExpirationTime
          );

          await expect(marketplace.connect(sellerSigner).updateListing(
              nft.address,
              tokenId,
              1,
              0,
              newExpirationTime
          )).to.be.revertedWith("cannot sell for 0");

          await expect(marketplace.connect(sellerSigner).updateListing(
              nft.address,
              tokenId,
              0,
              newPricePerItem,
              newExpirationTime
          )).to.be.revertedWith("Cannot list multiple ERC721");

          const listing = await marketplace.listings(nft.address, tokenId, seller);
          expect(listing.quantity).to.be.equal(1);
          expect(listing.pricePerItem).to.be.equal(newPricePerItem);
          expect(listing.expirationTime).to.be.equal(newExpirationTime);
        });

        it('cancelListing()', async function () {
          // Can cancel even if not listed
          marketplace.connect(buyerSigner).cancelListing(nft.address, tokenId);

          await marketplace.connect(sellerSigner).cancelListing(nft.address, tokenId);

          const listing = await marketplace.listings(nft.address, tokenId, seller);
          expect(listing.quantity).to.be.equal(0);
          expect(listing.pricePerItem).to.be.equal(0);
          expect(listing.expirationTime).to.be.equal(0);
        });

        it('buyItem()', async function () {
          expect(await nft.ownerOf(tokenId)).to.be.equal(seller);
          await magicToken.mint(buyer, pricePerItem);
          await magicToken.connect(buyerSigner).approve(marketplace.address, pricePerItem);
          expect(await magicToken.balanceOf(marketplace.address)).to.be.equal(0);
          expect(await magicToken.balanceOf(seller)).to.be.equal(0);

          await expect(marketplace.connect(buyerSigner).buyItem(
            nft.address,
            tokenId,
            seller,
            0,
            pricePerItem
          )).to.be.revertedWith("Nothing to buy");

          await expect(marketplace.connect(buyerSigner).buyItem(
            nft.address,
            tokenId,
            seller,
            2,
            pricePerItem
          )).to.be.revertedWith("not enough quantity");

          await expect(marketplace.connect(buyerSigner).buyItem(
            nft.address,
            tokenId,
            seller,
            1,
            pricePerItem.sub(1)
          )).to.be.revertedWith("price increased");

          await expect(marketplace.connect(sellerSigner).buyItem(
            nft.address,
            tokenId,
            seller,
            1,
            pricePerItem
          )).to.be.revertedWith("Cannot buy your own item");

          await marketplace.pause();

          await expect(marketplace.connect(buyerSigner).buyItem(
            nft.address,
            tokenId,
            seller,
            1,
            pricePerItem
          )).to.be.revertedWith("Pausable: paused");

          await marketplace.unpause();

          await marketplace.connect(buyerSigner).buyItem(
            nft.address,
            tokenId,
            seller,
            1,
            pricePerItem
          )

          expect(await magicToken.balanceOf(await marketplace.feeReceipient())).to.be.equal(pricePerItem.div(100));
          expect(await magicToken.balanceOf(seller)).to.be.equal(pricePerItem.mul(99).div(100));

          expect(await nft.ownerOf(tokenId)).to.be.equal(buyer);
          const listing = await marketplace.listings(nft.address, tokenId, seller);
          expect(listing.quantity).to.be.equal(0);
          expect(listing.pricePerItem).to.be.equal(0);
          expect(listing.expirationTime).to.be.equal(0);
        });
      })
    })
  })


  describe('ERC1155', function () {
    describe('with NFT minted', function () {
      const tokenId = 0;
      const quantity = 10;
      const pricePerItem = ethers.utils.parseUnits('1', 'ether');
      const expirationTime = ethers.BigNumber.from('4102462800'); // Midnight Jan 1, 2100

      beforeEach(async function () {
        await erc1155.functions['mint(address,uint256,uint256)'](seller, tokenId, quantity);
      });

      it('createListing()', async function () {
        expect(await erc1155.balanceOf(seller, tokenId)).to.be.equal(quantity);

        await erc1155.connect(sellerSigner).setApprovalForAll(marketplace.address, true);
        await marketplace.setTokenApprovalStatus(erc1155.address, TOKEN_APPROVAL_STATUS_ERC_1155_APPROVED);
        await expect(marketplace.connect(sellerSigner).createListing(
          erc1155.address,
          tokenId,
          quantity,
          pricePerItem,
          (await getCurrentTime()) - 1
        )).to.be.revertedWith("invalid expiration time");

        await expect(marketplace.connect(sellerSigner).createListing(
          erc1155.address,
          tokenId,
          quantity,
          0,
          expirationTime
        )).to.be.revertedWith("cannot sell for 0");

        await expect(marketplace.connect(sellerSigner).createListing(
          erc1155.address,
          tokenId,
          0,
          pricePerItem,
          expirationTime
        )).to.be.revertedWith("nothing to list");


        await expect(marketplace.connect(buyerSigner).createListing(
          erc1155.address,
          tokenId,
          1,
          pricePerItem,
          expirationTime
        )).to.be.revertedWith("must hold enough nfts");

        await marketplace.connect(sellerSigner).createListing(
            erc1155.address,
            tokenId,
            quantity,
            pricePerItem,
            expirationTime
        );

        await expect(marketplace.connect(sellerSigner).createListing(
          erc1155.address,
          tokenId,
          quantity,
          pricePerItem,
          expirationTime
        )).to.be.revertedWith("already listed");

        const listing = await marketplace.listings(erc1155.address, tokenId, seller);
        expect(listing.quantity).to.be.equal(quantity);
        expect(listing.pricePerItem).to.be.equal(pricePerItem);
        expect(listing.expirationTime).to.be.equal(expirationTime);
      });

      describe('expirationTime', function () {
        let timedelta = 100;
        let expirationTime: any;
        beforeEach(async function () {
          expirationTime = await getCurrentTime() + timedelta;

          expect(await erc1155.balanceOf(seller, tokenId)).to.be.equal(quantity);
          await marketplace.setTokenApprovalStatus(erc1155.address, TOKEN_APPROVAL_STATUS_ERC_1155_APPROVED);

          await erc1155.connect(sellerSigner).setApprovalForAll(marketplace.address, true);
          await marketplace.connect(sellerSigner).createListing(
              erc1155.address,
              tokenId,
              quantity,
              pricePerItem,
              expirationTime
          );
        });

        it('success', async function () {
          expect(await erc1155.balanceOf(seller, tokenId)).to.be.equal(quantity);
          await magicToken.mint(buyer, pricePerItem.mul(quantity));
          await magicToken.connect(buyerSigner).approve(marketplace.address, pricePerItem.mul(quantity));
          expect(await magicToken.balanceOf(marketplace.address)).to.be.equal(0);
          expect(await magicToken.balanceOf(seller)).to.be.equal(0);

          await marketplace.connect(buyerSigner).buyItem(
            erc1155.address,
            tokenId,
            seller,
            quantity,
            pricePerItem
          )

          expect(await magicToken.balanceOf(await marketplace.feeReceipient())).to.be.equal(pricePerItem.mul(quantity).div(100));
          expect(await magicToken.balanceOf(seller)).to.be.equal(pricePerItem.mul(quantity).mul(99).div(100));

          expect(await erc1155.balanceOf(buyer, tokenId)).to.be.equal(quantity);
          expect(await erc1155.balanceOf(seller, tokenId)).to.be.equal(0);
          const listing = await marketplace.listings(erc1155.address, tokenId, seller);
          expect(listing.quantity).to.be.equal(0);
          expect(listing.pricePerItem).to.be.equal(0);
          expect(listing.expirationTime).to.be.equal(0);
        })

        it('expired', async function () {
          await mineBlock(expirationTime + 100);

          expect(await erc1155.balanceOf(seller, tokenId)).to.be.equal(quantity);
          await magicToken.mint(buyer, pricePerItem.mul(quantity));
          await magicToken.connect(buyerSigner).approve(marketplace.address, pricePerItem.mul(quantity));
          expect(await magicToken.balanceOf(marketplace.address)).to.be.equal(0);
          expect(await magicToken.balanceOf(seller)).to.be.equal(0);

          await expect(marketplace.connect(buyerSigner).buyItem(
            erc1155.address,
            tokenId,
            seller,
            quantity,
            pricePerItem
          )).to.be.revertedWith("listing expired");

          expect(await magicToken.balanceOf(buyer)).to.be.equal(pricePerItem.mul(quantity));
          expect(await erc1155.balanceOf(seller, tokenId)).to.be.equal(quantity);

          const listing = await marketplace.listings(erc1155.address, tokenId, seller);
          expect(listing.quantity).to.be.equal(quantity);
          expect(listing.pricePerItem).to.be.equal(pricePerItem);
          expect(listing.expirationTime).to.be.equal(expirationTime);
        })
      })

      describe('with listing', function () {
        beforeEach(async function () {
          expect(await erc1155.balanceOf(seller, tokenId)).to.be.equal(quantity);

          await erc1155.connect(sellerSigner).setApprovalForAll(marketplace.address, true);
          await marketplace.setTokenApprovalStatus(erc1155.address, TOKEN_APPROVAL_STATUS_ERC_1155_APPROVED);
          await marketplace.connect(sellerSigner).createListing(
              erc1155.address,
              tokenId,
              quantity,
              pricePerItem,
              expirationTime
          );
        });

        it('updateListing()', async function () {
          const newPricePerItem = pricePerItem.div(2);
          const newQuantity = 5;
          const newExpirationTime = (await getCurrentTime()) + 500;

          await expect(marketplace.connect(sellerSigner).updateListing(
            erc1155.address,
            2,
            quantity,
            pricePerItem,
            expirationTime
          )).to.be.revertedWith("not listed item");

          await expect(marketplace.connect(buyerSigner).updateListing(
            erc1155.address,
            tokenId,
            quantity,
            pricePerItem,
            expirationTime
          )).to.be.revertedWith("not listed item");

          await expect(marketplace.connect(sellerSigner).updateListing(
              erc1155.address,
              tokenId,
              0,
              newPricePerItem,
              newExpirationTime
          )).to.be.revertedWith("cannot update quantity to 0");

          await expect(marketplace.connect(sellerSigner).updateListing(
              erc1155.address,
              tokenId,
              newQuantity,
              0,
              newExpirationTime
          )).to.be.revertedWith("cannot sell for 0");

          await expect(marketplace.connect(sellerSigner).updateListing(
              erc1155.address,
              tokenId,
              newQuantity,
              pricePerItem.add(1),
              newExpirationTime
          )).to.be.revertedWith("Cannot increase price");

          await marketplace.connect(sellerSigner).updateListing(
              erc1155.address,
              tokenId,
              newQuantity,
              newPricePerItem,
              newExpirationTime
          );

          const listing = await marketplace.listings(erc1155.address, tokenId, seller);
          expect(listing.quantity).to.be.equal(newQuantity);
          expect(listing.pricePerItem).to.be.equal(newPricePerItem);
          expect(listing.expirationTime).to.be.equal(newExpirationTime);
        });

        it('cancelListing()', async function () {
          // Can cancel if not listed
          marketplace.connect(buyerSigner).cancelListing(erc1155.address, tokenId);

          // Can cancel if not listed
          marketplace.connect(buyerSigner).cancelListing(erc1155.address, tokenId);

          await marketplace.connect(sellerSigner).cancelListing(erc1155.address, tokenId);

          // Can cancel if not listed
          marketplace.connect(sellerSigner).cancelListing(erc1155.address, tokenId);

          const listing = await marketplace.listings(erc1155.address, tokenId, seller);
          expect(listing.quantity).to.be.equal(0);
          expect(listing.pricePerItem).to.be.equal(0);
          expect(listing.expirationTime).to.be.equal(0);
        });

        describe('buyItem()', function () {
          it('all', async function () {
            expect(await erc1155.balanceOf(seller, tokenId)).to.be.equal(quantity);
            await magicToken.mint(buyer, pricePerItem.mul(quantity));
            await magicToken.connect(buyerSigner).approve(marketplace.address, pricePerItem.mul(quantity));
            expect(await magicToken.balanceOf(marketplace.address)).to.be.equal(0);
            expect(await magicToken.balanceOf(seller)).to.be.equal(0);

            await expect(marketplace.connect(buyerSigner).buyItem(
              erc1155.address,
              2,
              seller,
              quantity,
              pricePerItem
            )).to.be.revertedWith("not listed item");

            await erc1155.connect(sellerSigner).safeTransferFrom(seller, staker3, tokenId, 1, "0x");

            await expect(marketplace.connect(buyerSigner).buyItem(
              erc1155.address,
              tokenId,
              seller,
              quantity,
              pricePerItem
            )).to.be.reverted;

            await erc1155.connect(staker3Signer).safeTransferFrom(staker3, seller, tokenId, 1, "0x");

            await expect(marketplace.connect(buyerSigner).buyItem(
              erc1155.address,
              tokenId,
              seller,
              0,
              pricePerItem
            )).to.be.revertedWith("Nothing to buy")

            await marketplace.connect(buyerSigner).buyItem(
              erc1155.address,
              tokenId,
              seller,
              quantity,
              pricePerItem
            )

            expect(await magicToken.balanceOf(await marketplace.feeReceipient())).to.be.equal(pricePerItem.mul(quantity).div(100));
            expect(await magicToken.balanceOf(seller)).to.be.equal(pricePerItem.mul(quantity).mul(99).div(100));

            expect(await erc1155.balanceOf(buyer, tokenId)).to.be.equal(quantity);
            expect(await erc1155.balanceOf(seller, tokenId)).to.be.equal(0);
            const listing = await marketplace.listings(erc1155.address, tokenId, seller);
            expect(listing.quantity).to.be.equal(0);
            expect(listing.pricePerItem).to.be.equal(0);
            expect(listing.expirationTime).to.be.equal(0);
          });

          it('partial', async function () {
            const buyQuantity = 5;

            expect(await erc1155.balanceOf(seller, tokenId)).to.be.equal(quantity);
            await magicToken.mint(buyer, pricePerItem.mul(buyQuantity));
            await magicToken.connect(buyerSigner).approve(marketplace.address, pricePerItem.mul(buyQuantity));
            expect(await magicToken.balanceOf(marketplace.address)).to.be.equal(0);
            expect(await magicToken.balanceOf(seller)).to.be.equal(0);

            await marketplace.connect(buyerSigner).buyItem(
              erc1155.address,
              tokenId,
              seller,
              buyQuantity,
              pricePerItem
            )

            expect(await magicToken.balanceOf(await marketplace.feeReceipient())).to.be.equal(pricePerItem.mul(buyQuantity).div(100));
            expect(await magicToken.balanceOf(seller)).to.be.equal(pricePerItem.mul(buyQuantity).mul(99).div(100));

            expect(await erc1155.balanceOf(buyer, tokenId)).to.be.equal(buyQuantity);
            expect(await erc1155.balanceOf(seller, tokenId)).to.be.equal(quantity - buyQuantity);

            const listing = await marketplace.listings(erc1155.address, tokenId, seller);
            expect(listing.quantity).to.be.equal(quantity - buyQuantity);
            expect(listing.pricePerItem).to.be.equal(pricePerItem);
            expect(listing.expirationTime).to.be.equal(expirationTime);
          });
        })
      })
    })
  })
});<|MERGE_RESOLUTION|>--- conflicted
+++ resolved
@@ -61,13 +61,9 @@
 
       await expect(marketplace.connect(staker3Signer).setFee(newFee)).to.be.revertedWith("Ownable: caller is not the owner");
 
-<<<<<<< HEAD
       const tooHighFee = (await marketplace.MAX_FEE()).add(1);
 
       await expect(marketplace.setFee(tooHighFee)).to.be.revertedWith("max fee");
-=======
-      await expect(marketplace.setFee(1501)).to.be.revertedWith("max fee");
->>>>>>> f011778c
 
       await marketplace.setFee(newFee);
       expect(await marketplace.fee()).to.be.equal(newFee);
