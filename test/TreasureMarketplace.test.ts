--- conflicted
+++ resolved
@@ -77,23 +77,6 @@
       expect(await marketplace.feeReceipient()).to.be.equal(newRecipient);
     });
 
-<<<<<<< HEAD
-    it('addToWhitelist()', async function () {
-      expect(await marketplace.nftWhitelist(nft.address)).to.be.false;
-      await marketplace.addToWhitelist(nft.address);
-      expect(await marketplace.nftWhitelist(nft.address)).to.be.true;
-      await expect(marketplace.addToWhitelist(nft.address)).to.be.revertedWith("nft already whitelisted");
-=======
-    it('setPaymentToken()', async function () {
-      expect(await marketplace.paymentToken()).to.be.equal(magicToken.address);
-      const newToken = seller;
-
-      await expect(marketplace.connect(staker3Signer).setPaymentToken(newToken)).to.be.revertedWith("Ownable: caller is not the owner");
-
-      await marketplace.setPaymentToken(newToken);
-      expect(await marketplace.paymentToken()).to.be.equal(newToken);
-    });
-
     it('approve token', async function () {
       expect(await marketplace.tokenApprovals(nft.address)).to.equal(TOKEN_APPROVAL_STATUS_NOT_APPROVED);
       await marketplace.setTokenApprovalStatus(nft.address, TOKEN_APPROVAL_STATUS_ERC_721_APPROVED);
@@ -101,7 +84,6 @@
       // Allow to approve twice
       await marketplace.setTokenApprovalStatus(nft.address, TOKEN_APPROVAL_STATUS_ERC_721_APPROVED);
       expect(await marketplace.tokenApprovals(nft.address)).to.equal(TOKEN_APPROVAL_STATUS_ERC_721_APPROVED);
->>>>>>> 5e866801
     });
 
     it('unapprove token', async function () {
