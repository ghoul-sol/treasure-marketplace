--- conflicted
+++ resolved
@@ -337,11 +337,7 @@
     /// @dev Sets fee in basis points. Callable by owner only. Max fee is 15%.
     /// @param _fee fee to be paid on each sale, in basis points
     function setFee(uint256 _fee) public onlyOwner {
-<<<<<<< HEAD
-        require(_fee < MAX_FEE, "max fee");
-=======
-        require(_fee <= 1500, "max fee");
->>>>>>> f011778c
+        require(_fee <= MAX_FEE, "max fee");
         fee = _fee;
         emit UpdateFee(_fee);
     }
