// SPDX-License-Identifier: MIT
pragma solidity 0.8.7;

import '@openzeppelin/contracts-upgradeable/access/OwnableUpgradeable.sol';
import '@openzeppelin/contracts-upgradeable/access/AccessControlEnumerableUpgradeable.sol';

import '@openzeppelin/contracts-upgradeable/token/ERC1155/IERC1155Upgradeable.sol';
import '@openzeppelin/contracts-upgradeable/token/ERC721/IERC721Upgradeable.sol';
import '@openzeppelin/contracts-upgradeable/token/ERC20/IERC20Upgradeable.sol';
import '@openzeppelin/contracts-upgradeable/token/ERC20/utils/SafeERC20Upgradeable.sol';
import "@openzeppelin/contracts-upgradeable/security/ReentrancyGuardUpgradeable.sol";
import "@openzeppelin/contracts-upgradeable/security/PausableUpgradeable.sol";

/// @title  Treasure NFT marketplace
/// @notice This contract allows you to buy and sell NFTs from token contracts that are approved by the contract owner.
///         Please note that this contract is upgradeable. In the event of a compromised ProxyAdmin contract owner,
///         collectable tokens and payments may be at risk. To prevent this, the ProxyAdmin is owned by a multi-sig
///         governed by the TreasureDAO council.
/// @dev    This contract does not store any tokens at any time, it's only collects details "the sale" and approvals
///         from both parties and preforms non-custodial transaction by transfering NFT from owner to buying and payment
///         token from buying to NFT owner.
contract TreasureMarketplace is AccessControlEnumerableUpgradeable, PausableUpgradeable, ReentrancyGuardUpgradeable {
    using SafeERC20Upgradeable for IERC20Upgradeable;

    bytes32 public constant TREASURE_MARKETPLACE_ADMIN_ROLE = keccak256("TREASURE_MARKETPLACE_ADMIN_ROLE");

    struct Listing {
        /// @dev number of tokens for sale (1 if ERC-721 token is active for sale)
        uint64 quantity;
        /// @dev price per token sold, i.e. extended sale price equals this times quantity purchased
        uint128 pricePerItem;
        /// @dev timestamp after which the listing is invalid
        uint64 expirationTime;
    }

    enum TokenApprovalStatus {NOT_APPROVED, ERC_721_APPROVED, ERC_1155_APPROVED}

    /// @notice the denominator for portion calculation, i.e. how many basis points are in 100%
    uint256 public constant BASIS_POINTS = 10000;

    /// @notice the maximum fee which the owner may set (in units of basis points)
    uint256 public constant MAX_FEE = 1500;

    /// @notice which token is used for marketplace sales and fee payments
    IERC20Upgradeable public paymentToken;

    /// @notice fee portion (in basis points) for each sale, (e.g. a value of 100 is 100/10000 = 1%)
    uint256 public fee;

    /// @notice address that receives fees
    address public feeReceipient;

    /// @notice mapping for listings, maps: nftAddress => tokenId => offeror
    mapping(address => mapping(uint256 => mapping(address => Listing))) public listings;

    /// @notice NFTs which the owner has approved to be sold on the marketplace, maps: nftAddress => status
    mapping(address => TokenApprovalStatus) public tokenApprovals;

    /// @notice The fee portion was updated
    /// @param  fee new fee amount (in units of basis points)
    event UpdateFee(uint256 fee);

    /// @notice The fee recipient was updated
    /// @param  feeRecipient the new recipient to get fees
    event UpdateFeeRecipient(address feeRecipient);

    /// @notice The approval status for a token was updated
    /// @param  nft    which token contract was updated
    /// @param  status the new status
    event TokenApprovalStatusUpdated(address nft, TokenApprovalStatus status);

    /// @notice An item was listed for sale
    /// @param  seller         the offeror of the item
    /// @param  nftAddress     which token contract holds the offered token
    /// @param  tokenId        the identifier for the offered token
    /// @param  quantity       how many of this token identifier are offered (or 1 for a ERC-721 token)
    /// @param  pricePerItem   the price (in units of the paymentToken) for each token offered
    /// @param  expirationTime UNIX timestamp after when this listing expires
    event ItemListed(
        address seller,
        address nftAddress,
        uint256 tokenId,
        uint64 quantity,
        uint128 pricePerItem,
        uint64 expirationTime
    );

    /// @notice An item listing was updated
    /// @param  seller         the offeror of the item
    /// @param  nftAddress     which token contract holds the offered token
    /// @param  tokenId        the identifier for the offered token
    /// @param  quantity       how many of this token identifier are offered (or 1 for a ERC-721 token)
    /// @param  pricePerItem   the price (in units of the paymentToken) for each token offered
    /// @param  expirationTime UNIX timestamp after when this listing expires
    event ItemUpdated(
        address seller,
        address nftAddress,
        uint256 tokenId,
        uint64 quantity,
        uint128 pricePerItem,
        uint64 expirationTime
    );

    /// @notice An item is no longer listed for sale
    /// @param  seller     former offeror of the item
    /// @param  nftAddress which token contract holds the formerly offered token
    /// @param  tokenId    the identifier for the formerly offered token
    event ItemCanceled(address indexed seller, address indexed nftAddress, uint256 indexed tokenId);

    /// @notice A listed item was sold
    /// @param  seller       the offeror of the item
    /// @param  buyer        the buyer of the item
    /// @param  nftAddress   which token contract holds the sold token
    /// @param  tokenId      the identifier for the sold token
    /// @param  quantity     how many of this token identifier where sold (or 1 for a ERC-721 token)
    /// @param  pricePerItem the price (in units of the paymentToken) for each token sold
    event ItemSold(
        address seller,
        address buyer,
        address nftAddress,
        uint256 tokenId,
        uint64 quantity,
        uint128 pricePerItem
    );

    /// @custom:oz-upgrades-unsafe-allow constructor
    constructor() initializer {}

    /// @notice Perform initial contract setup
    /// @dev    The initializer modifier ensures this is only called once, the owner should confirm this was properly
    ///         performed before publishing this contract address.
    /// @param  _initialFee          fee to be paid on each sale, in basis points
    /// @param  _initialFeeRecipient wallet to collets fees
    /// @param  _initialPaymentToken address of the token that is used for settlement
    function initialize(
        uint256 _initialFee,
        address _initialFeeRecipient,
        IERC20Upgradeable _initialPaymentToken
    )
        external
        initializer
    {
<<<<<<< HEAD
        __AccessControl_init_unchained();
=======
        require(address(_initialPaymentToken) != address(0), "TreasureMarketplace: cannot set address(0)");

        __Ownable_init_unchained();
>>>>>>> 9cf4a791
        __Pausable_init_unchained();
        __ReentrancyGuard_init_unchained();

        _setRoleAdmin(TREASURE_MARKETPLACE_ADMIN_ROLE, TREASURE_MARKETPLACE_ADMIN_ROLE);
        _grantRole(TREASURE_MARKETPLACE_ADMIN_ROLE, msg.sender);

        setFee(_initialFee);
        setFeeRecipient(_initialFeeRecipient);
        paymentToken = _initialPaymentToken;
    }

    /// @notice Creates an item listing. You must authorize this marketplace with your item's token contract to list.
    /// @param  _nftAddress     which token contract holds the offered token
    /// @param  _tokenId        the identifier for the offered token
    /// @param  _quantity       how many of this token identifier are offered (or 1 for a ERC-721 token)
    /// @param  _pricePerItem   the price (in units of the paymentToken) for each token offered
    /// @param  _expirationTime UNIX timestamp after when this listing expires
    function createListing(
        address _nftAddress,
        uint256 _tokenId,
        uint64 _quantity,
        uint128 _pricePerItem,
        uint64 _expirationTime
    )
        external
        nonReentrant
        whenNotPaused
    {
        require(listings[_nftAddress][_tokenId][_msgSender()].quantity == 0, "already listed");
        _createListingWithoutEvent(_nftAddress, _tokenId, _quantity, _pricePerItem, _expirationTime);
        emit ItemListed(
            _msgSender(),
            _nftAddress,
            _tokenId,
            _quantity,
            _pricePerItem,
            _expirationTime
        );
    }

    /// @notice Updates an item listing
    /// @param  _nftAddress        which token contract holds the offered token
    /// @param  _tokenId           the identifier for the offered token
    /// @param  _newQuantity       how many of this token identifier are offered (or 1 for a ERC-721 token)
    /// @param  _newPricePerItem   the price (in units of the paymentToken) for each token offered
    /// @param  _newExpirationTime UNIX timestamp after when this listing expires
    function updateListing(
        address _nftAddress,
        uint256 _tokenId,
        uint64 _newQuantity,
        uint128 _newPricePerItem,
        uint64 _newExpirationTime
    )
        external
        nonReentrant
        whenNotPaused
    {
        require(listings[_nftAddress][_tokenId][_msgSender()].quantity > 0, "not listed item");
        _createListingWithoutEvent(_nftAddress, _tokenId, _newQuantity, _newPricePerItem, _newExpirationTime);
        emit ItemUpdated(
            _msgSender(),
            _nftAddress,
            _tokenId,
            _newQuantity,
            _newPricePerItem,
            _newExpirationTime
        );
    }

    /// @notice Performs the listing and does not emit the event
    /// @param  _nftAddress     which token contract holds the offered token
    /// @param  _tokenId        the identifier for the offered token
    /// @param  _quantity       how many of this token identifier are offered (or 1 for a ERC-721 token)
    /// @param  _pricePerItem   the price (in units of the paymentToken) for each token offered
    /// @param  _expirationTime UNIX timestamp after when this listing expires
    function _createListingWithoutEvent(
        address _nftAddress,
        uint256 _tokenId,
        uint64 _quantity,
        uint128 _pricePerItem,
        uint64 _expirationTime
    )
        internal
    {
        require(_expirationTime > block.timestamp, "invalid expiration time");
        require(_pricePerItem > 0, "cannot sell for 0");

        if (tokenApprovals[_nftAddress] == TokenApprovalStatus.ERC_721_APPROVED) {
            IERC721Upgradeable nft = IERC721Upgradeable(_nftAddress);
            require(nft.ownerOf(_tokenId) == _msgSender(), "not owning item");
            require(nft.isApprovedForAll(_msgSender(), address(this)), "item not approved");
            require(_quantity == 1, "cannot list multiple ERC721");
        } else if (tokenApprovals[_nftAddress] == TokenApprovalStatus.ERC_1155_APPROVED) {
            IERC1155Upgradeable nft = IERC1155Upgradeable(_nftAddress);
            require(nft.balanceOf(_msgSender(), _tokenId) >= _quantity, "must hold enough nfts");
            require(nft.isApprovedForAll(_msgSender(), address(this)), "item not approved");
            require(_quantity > 0, "nothing to list");
        } else {
            revert("token is not approved for trading");
        }

        listings[_nftAddress][_tokenId][_msgSender()] = Listing(
            _quantity,
            _pricePerItem,
            _expirationTime
        );
    }

    /// @notice Remove an item listing
    /// @param  _nftAddress which token contract holds the offered token
    /// @param  _tokenId    the identifier for the offered token
    function cancelListing(address _nftAddress, uint256 _tokenId)
        external
        nonReentrant
    {
        delete (listings[_nftAddress][_tokenId][_msgSender()]);
        emit ItemCanceled(_msgSender(), _nftAddress, _tokenId);
    }

    /// @notice Buy a listed item. You must authorize this marketplace with your payment token to completed the buy.
    /// @param  _nftAddress      which token contract holds the offered token
    /// @param  _tokenId         the identifier for the token to be bought
    /// @param  _owner           current owner of the item(s) to be bought
    /// @param  _quantity        how many of this token identifier to be bought (or 1 for a ERC-721 token)
    /// @param  _maxPricePerItem the maximum price (in units of the paymentToken) for each token offered
    function buyItem(
        address _nftAddress,
        uint256 _tokenId,
        address _owner,
        uint64 _quantity,
        uint128 _maxPricePerItem
    )
        external
        nonReentrant
        whenNotPaused
    {
        // Validate buy order
        require(_msgSender() != _owner, "Cannot buy your own item");
        require(_quantity > 0, "Nothing to buy");

        // Validate listing
        Listing memory listedItem = listings[_nftAddress][_tokenId][_owner];
        require(listedItem.quantity > 0, "not listed item");
        require(listedItem.expirationTime >= block.timestamp, "listing expired");
        require(listedItem.pricePerItem > 0, "listing price invalid");
        require(listedItem.quantity >= _quantity, "not enough quantity");
        require(listedItem.pricePerItem <= _maxPricePerItem, "price increased");

        // Transfer NFT to buyer, also validates owner owns it, and token is approved for trading
        if (tokenApprovals[_nftAddress] == TokenApprovalStatus.ERC_721_APPROVED) {
            require(_quantity == 1, "Cannot buy multiple ERC721");
            IERC721Upgradeable(_nftAddress).safeTransferFrom(_owner, _msgSender(), _tokenId);
        } else if (tokenApprovals[_nftAddress] == TokenApprovalStatus.ERC_1155_APPROVED) {
            IERC1155Upgradeable(_nftAddress).safeTransferFrom(_owner, _msgSender(), _tokenId, _quantity, bytes(""));
        } else {
            revert("token is not approved for trading");
        }

        // Handle purchase price payment
        uint256 totalPrice = listedItem.pricePerItem * _quantity;
        uint256 feeAmount = totalPrice * fee / BASIS_POINTS;
        paymentToken.safeTransferFrom(_msgSender(), feeReceipient, feeAmount);
        paymentToken.safeTransferFrom(_msgSender(), _owner, totalPrice - feeAmount);

        // Announce sale
        emit ItemSold(
            _owner,
            _msgSender(),
            _nftAddress,
            _tokenId,
            _quantity,
            listedItem.pricePerItem // this is deleted below in "Deplete or cancel listing"
        );

        // Deplete or cancel listing
        if (listedItem.quantity == _quantity) {
            delete listings[_nftAddress][_tokenId][_owner];
        } else {
            listings[_nftAddress][_tokenId][_owner].quantity -= _quantity;
        }
    }

    // Owner administration ////////////////////////////////////////////////////////////////////////////////////////////

    /// @notice Updates the fee amount which is collected during sales
    /// @dev    This is callable only by the owner. Fee may not exceed MAX_FEE
    /// @param  _newFee the updated fee amount is basis points
    function setFee(uint256 _newFee) public onlyRole(TREASURE_MARKETPLACE_ADMIN_ROLE) {
        require(_newFee <= MAX_FEE, "max fee");
        fee = _newFee;
        emit UpdateFee(_newFee);
    }

    /// @notice Updates the fee recipient which receives fees during sales
    /// @dev    This is callable only by the owner.
    /// @param  _newFeeRecipient the wallet to receive fees
<<<<<<< HEAD
    function setFeeRecipient(address _newFeeRecipient) public onlyRole(TREASURE_MARKETPLACE_ADMIN_ROLE) {
=======
    function setFeeRecipient(address _newFeeRecipient) public onlyOwner {
        require(_newFeeRecipient != address(0), "TreasureMarketplace: cannot set 0x0 address");
>>>>>>> 9cf4a791
        feeReceipient = _newFeeRecipient;
        emit UpdateFeeRecipient(_newFeeRecipient);
    }

    /// @notice Sets a token as an approved kind of NFT or as ineligible for trading
    /// @dev    This is callable only by the owner.
    /// @param  _nft    address of the NFT to be approved
    /// @param  _status the kind of NFT approved, or NOT_APPROVED to remove approval
    function setTokenApprovalStatus(address _nft, TokenApprovalStatus _status) external onlyRole(TREASURE_MARKETPLACE_ADMIN_ROLE) {
        tokenApprovals[_nft] = _status;
        emit TokenApprovalStatusUpdated(_nft, _status);
    }

    /// @notice Pauses the marketplace, creatisgn and executing listings is paused
    /// @dev    This is callable only by the owner. Canceling listings is not paused.
    function pause() external onlyRole(TREASURE_MARKETPLACE_ADMIN_ROLE) {
        _pause();
    }

    /// @notice Unpauses the marketplace, all functionality is restored
    /// @dev    This is callable only by the owner.
    function unpause() external onlyRole(TREASURE_MARKETPLACE_ADMIN_ROLE) {
        _unpause();
    }
}<|MERGE_RESOLUTION|>--- conflicted
+++ resolved
@@ -140,13 +140,9 @@
         external
         initializer
     {
-<<<<<<< HEAD
+        require(address(_initialPaymentToken) != address(0), "TreasureMarketplace: cannot set address(0)");
+
         __AccessControl_init_unchained();
-=======
-        require(address(_initialPaymentToken) != address(0), "TreasureMarketplace: cannot set address(0)");
-
-        __Ownable_init_unchained();
->>>>>>> 9cf4a791
         __Pausable_init_unchained();
         __ReentrancyGuard_init_unchained();
 
@@ -343,12 +339,8 @@
     /// @notice Updates the fee recipient which receives fees during sales
     /// @dev    This is callable only by the owner.
     /// @param  _newFeeRecipient the wallet to receive fees
-<<<<<<< HEAD
     function setFeeRecipient(address _newFeeRecipient) public onlyRole(TREASURE_MARKETPLACE_ADMIN_ROLE) {
-=======
-    function setFeeRecipient(address _newFeeRecipient) public onlyOwner {
         require(_newFeeRecipient != address(0), "TreasureMarketplace: cannot set 0x0 address");
->>>>>>> 9cf4a791
         feeReceipient = _newFeeRecipient;
         emit UpdateFeeRecipient(_newFeeRecipient);
     }
