--- conflicted
+++ resolved
@@ -2,12 +2,8 @@
 pragma solidity 0.8.7;
 
 import '@openzeppelin/contracts-upgradeable/access/OwnableUpgradeable.sol';
-<<<<<<< HEAD
 import '@openzeppelin/contracts-upgradeable/access/AccessControlEnumerableUpgradeable.sol';
-
-=======
 import '@openzeppelin/contracts-upgradeable/interfaces/IERC165Upgradeable.sol';
->>>>>>> 4a46cffe
 import '@openzeppelin/contracts-upgradeable/token/ERC1155/IERC1155Upgradeable.sol';
 import '@openzeppelin/contracts-upgradeable/token/ERC721/IERC721Upgradeable.sol';
 import '@openzeppelin/contracts-upgradeable/token/ERC20/IERC20Upgradeable.sol';
@@ -37,14 +33,12 @@
 
     enum TokenApprovalStatus {NOT_APPROVED, ERC_721_APPROVED, ERC_1155_APPROVED}
 
-<<<<<<< HEAD
     /// @notice TREASURE_MARKETPLACE_ADMIN_ROLE role hash
     bytes32 public constant TREASURE_MARKETPLACE_ADMIN_ROLE = keccak256("TREASURE_MARKETPLACE_ADMIN_ROLE");
-=======
+
     /// @notice ERC165 interface signatures
     bytes4 private constant INTERFACE_ID_ERC721 = 0x80ac58cd;
     bytes4 private constant INTERFACE_ID_ERC1155 = 0xd9b67a26;
->>>>>>> 4a46cffe
 
     /// @notice the denominator for portion calculation, i.e. how many basis points are in 100%
     uint256 public constant BASIS_POINTS = 10000;
@@ -360,17 +354,13 @@
     /// @dev    This is callable only by the owner.
     /// @param  _nft    address of the NFT to be approved
     /// @param  _status the kind of NFT approved, or NOT_APPROVED to remove approval
-<<<<<<< HEAD
     function setTokenApprovalStatus(address _nft, TokenApprovalStatus _status) external onlyRole(TREASURE_MARKETPLACE_ADMIN_ROLE) {
-=======
-    function setTokenApprovalStatus(address _nft, TokenApprovalStatus _status) external onlyOwner {
         if (_status == TokenApprovalStatus.ERC_721_APPROVED) {
             require(IERC165Upgradeable(_nft).supportsInterface(INTERFACE_ID_ERC721), "not an ERC721 contract");
         } else if (_status == TokenApprovalStatus.ERC_1155_APPROVED) {
             require(IERC165Upgradeable(_nft).supportsInterface(INTERFACE_ID_ERC1155), "not an ERC1155 contract");
         }
 
->>>>>>> 4a46cffe
         tokenApprovals[_nft] = _status;
         emit TokenApprovalStatusUpdated(_nft, _status);
     }
